# Object files
*.o
*.ko
*.obj
*.elf

# Precompiled Headers
*.gch
*.pch

# Libraries
*.lib
*.a
*.la
*.lo

# Shared objects (inc. Windows DLLs)
*.dll
*.so
*.so.*
*.dylib

# Executables
*.exe
*.out
*.app
*.i*86
*.x86_64
*.hex

# Debug files
*.dSYM/
*.su

.floo*
tmp/
floospace/

*.swp

#OSX
.DS_Store
<<<<<<< HEAD

# temporary files
*.swp
=======
.cache
>>>>>>> 462a4378
<|MERGE_RESOLUTION|>--- conflicted
+++ resolved
@@ -36,14 +36,8 @@
 tmp/
 floospace/
 
-*.swp
-
 #OSX
 .DS_Store
-<<<<<<< HEAD
 
 # temporary files
 *.swp
-=======
-.cache
->>>>>>> 462a4378
